--- conflicted
+++ resolved
@@ -1,12 +1,8 @@
 use std::env;
 use self_update::{self, InstallOpts};
 use errors::*;
-<<<<<<< HEAD
+use clap::{App, Arg, AppSettings};
 use rustup_dist::dist::TargetTriple;
-use clap::{App, Arg};
-=======
-use clap::{App, Arg, AppSettings};
->>>>>>> e16565be
 use common;
 
 pub fn main() -> Result<()> {
