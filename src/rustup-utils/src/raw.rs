extern crate remove_dir_all;

use std::char::from_u32;
use std::env;
use std::error;
use std::ffi::{OsStr, OsString};
use std::fmt;
use std::fs;
use std::io::Write;
use std::io;
use std::path::Path;
use std::process::{Command, ExitStatus};
use std::str;

use rand::random;

pub fn ensure_dir_exists<P: AsRef<Path>, F: FnOnce(&Path)>(
    path: P,
    callback: F,
) -> io::Result<bool> {
    if !is_directory(path.as_ref()) {
        callback(path.as_ref());
        fs::create_dir_all(path.as_ref()).map(|()| true)
    } else {
        Ok(false)
    }
}

pub fn is_directory<P: AsRef<Path>>(path: P) -> bool {
    fs::metadata(path).ok().as_ref().map(fs::Metadata::is_dir) == Some(true)
}

pub fn is_file<P: AsRef<Path>>(path: P) -> bool {
    fs::metadata(path).ok().as_ref().map(fs::Metadata::is_file) == Some(true)
}

pub fn path_exists<P: AsRef<Path>>(path: P) -> bool {
    fs::metadata(path).is_ok()
}

pub fn random_string(length: usize) -> String {
    let chars = b"abcdefghijklmnopqrstuvwxyz0123456789_";
    (0..length)
        .map(|_| from_u32(chars[random::<usize>() % chars.len()] as u32).unwrap())
        .collect()
}

pub fn if_not_empty<S: PartialEq<str>>(s: S) -> Option<S> {
    if s == *"" {
        None
    } else {
        Some(s)
    }
}

pub fn write_file(path: &Path, contents: &str) -> io::Result<()> {
    let mut file = try!(
        fs::OpenOptions::new()
            .write(true)
            .truncate(true)
            .create(true)
            .open(path)
    );

    try!(io::Write::write_all(&mut file, contents.as_bytes()));

    try!(file.sync_data());

    Ok(())
}

pub fn read_file(path: &Path) -> io::Result<String> {
    let mut file = try!(fs::OpenOptions::new().read(true).open(path));

    let mut contents = String::new();

    try!(io::Read::read_to_string(&mut file, &mut contents));

    Ok(contents)
}

pub fn filter_file<F: FnMut(&str) -> bool>(
    src: &Path,
    dest: &Path,
    mut filter: F,
) -> io::Result<usize> {
    let src_file = try!(fs::File::open(src));
    let dest_file = try!(fs::File::create(dest));

    let mut reader = io::BufReader::new(src_file);
    let mut writer = io::BufWriter::new(dest_file);
    let mut removed = 0;

    for result in io::BufRead::lines(&mut reader) {
        let line = try!(result);
        if filter(&line) {
            try!(writeln!(&mut writer, "{}", &line));
        } else {
            removed += 1;
        }
    }

    try!(writer.flush());

    Ok(removed)
}

pub fn match_file<T, F: FnMut(&str) -> Option<T>>(src: &Path, mut f: F) -> io::Result<Option<T>> {
    let src_file = try!(fs::File::open(src));

    let mut reader = io::BufReader::new(src_file);

    for result in io::BufRead::lines(&mut reader) {
        let line = try!(result);
        if let Some(r) = f(&line) {
            return Ok(Some(r));
        }
    }

    Ok(None)
}

pub fn append_file(dest: &Path, line: &str) -> io::Result<()> {
    let mut dest_file = try!(
        fs::OpenOptions::new()
            .write(true)
            .append(true)
            .create(true)
            .open(dest)
    );

    try!(writeln!(&mut dest_file, "{}", line));

    try!(dest_file.sync_data());

    Ok(())
}

pub fn tee_file<W: io::Write>(path: &Path, w: &mut W) -> io::Result<()> {
    let mut file = try!(fs::OpenOptions::new().read(true).open(path));

    let buffer_size = 0x10000;
    let mut buffer = vec![0u8; buffer_size];

    loop {
        let bytes_read = try!(io::Read::read(&mut file, &mut buffer));

        if bytes_read != 0 {
            try!(io::Write::write_all(w, &mut buffer[0..bytes_read]));
        } else {
            return Ok(());
        }
    }
}

pub fn symlink_dir(src: &Path, dest: &Path) -> io::Result<()> {
    #[cfg(windows)]
    fn symlink_dir_inner(src: &Path, dest: &Path) -> io::Result<()> {
        // std's symlink uses Windows's symlink function, which requires
        // admin. We can create directory junctions the hard way without
        // though.
        symlink_junction_inner(src, dest)
    }
    #[cfg(not(windows))]
    fn symlink_dir_inner(src: &Path, dest: &Path) -> io::Result<()> {
        ::std::os::unix::fs::symlink(src, dest)
    }

    let _ = remove_dir(dest);
    symlink_dir_inner(src, dest)
}

// Creating a directory junction on windows involves dealing with reparse
// points and the DeviceIoControl function, and this code is a skeleton of
// what can be found here:
//
// http://www.flexhex.com/docs/articles/hard-links.phtml
//
// Copied from std
#[cfg(windows)]
#[allow(non_snake_case)]
fn symlink_junction_inner(target: &Path, junction: &Path) -> io::Result<()> {
    use winapi::shared::minwindef::*;
    use winapi::um::fileapi::*;
    use winapi::um::ioapiset::*;
    use winapi::um::winbase::*;
    use winapi::um::winioctl::FSCTL_SET_REPARSE_POINT;
    use winapi::um::winnt::*;
    use std::ptr;
    use std::os::windows::ffi::OsStrExt;

    const MAXIMUM_REPARSE_DATA_BUFFER_SIZE: usize = 16 * 1024;

    #[repr(C)]
    pub struct REPARSE_MOUNTPOINT_DATA_BUFFER {
        pub ReparseTag: DWORD,
        pub ReparseDataLength: DWORD,
        pub Reserved: WORD,
        pub ReparseTargetLength: WORD,
        pub ReparseTargetMaximumLength: WORD,
        pub Reserved1: WORD,
        pub ReparseTarget: WCHAR,
    }

    // We're using low-level APIs to create the junction, and these are more picky about paths.
    // For example, forward slashes cannot be used as a path separator, so we should try to
    // canonicalize the path first.
    let target = try!(fs::canonicalize(target));

    try!(fs::create_dir(junction));

    let path = try!(windows::to_u16s(junction));

    unsafe {
        let h = CreateFileW(
            path.as_ptr(),
            GENERIC_WRITE,
            FILE_SHARE_READ | FILE_SHARE_WRITE | FILE_SHARE_DELETE,
            0 as *mut _,
            OPEN_EXISTING,
            FILE_FLAG_OPEN_REPARSE_POINT | FILE_FLAG_BACKUP_SEMANTICS,
            ptr::null_mut(),
        );

        let mut data = [0u8; MAXIMUM_REPARSE_DATA_BUFFER_SIZE];
        let db = data.as_mut_ptr() as *mut REPARSE_MOUNTPOINT_DATA_BUFFER;
        let buf = &mut (*db).ReparseTarget as *mut WCHAR;
        let mut i = 0;
        // FIXME: this conversion is very hacky
        let v = br"\??\";
        let v = v.iter().map(|x| *x as u16);
        for c in v.chain(target.as_os_str().encode_wide().skip(4)) {
            *buf.offset(i) = c;
            i += 1;
        }
        *buf.offset(i) = 0;
        i += 1;
        (*db).ReparseTag = IO_REPARSE_TAG_MOUNT_POINT;
        (*db).ReparseTargetMaximumLength = (i * 2) as WORD;
        (*db).ReparseTargetLength = ((i - 1) * 2) as WORD;
        (*db).ReparseDataLength = (*db).ReparseTargetLength as DWORD + 12;

        let mut ret = 0;
        let res = DeviceIoControl(
            h as *mut _,
            FSCTL_SET_REPARSE_POINT,
            data.as_ptr() as *mut _,
            (*db).ReparseDataLength + 8,
            ptr::null_mut(),
            0,
            &mut ret,
            ptr::null_mut(),
        );

        if res == 0 {
            Err(io::Error::last_os_error())
        } else {
            Ok(())
        }
    }
}

pub fn hardlink(src: &Path, dest: &Path) -> io::Result<()> {
    let _ = fs::remove_file(dest);
    fs::hard_link(src, dest)
}

#[derive(Debug)]
pub enum CommandError {
    Io(io::Error),
    Status(ExitStatus),
}

pub type CommandResult<T> = ::std::result::Result<T, CommandError>;

impl error::Error for CommandError {
    fn description(&self) -> &str {
        use self::CommandError::*;
        match *self {
            Io(_) => "could not execute command",
            Status(_) => "command exited with unsuccessful status",
        }
    }

    fn cause(&self) -> Option<&error::Error> {
        use self::CommandError::*;
        match *self {
            Io(ref e) => Some(e),
            Status(_) => None,
        }
    }
}

impl fmt::Display for CommandError {
    fn fmt(&self, f: &mut fmt::Formatter) -> fmt::Result {
        match *self {
            CommandError::Io(ref e) => write!(f, "Io: {}", e),
            CommandError::Status(ref s) => write!(f, "Status: {}", s),
        }
    }
}

pub fn cmd_status(cmd: &mut Command) -> CommandResult<()> {
    cmd.status().map_err(CommandError::Io).and_then(|s| {
        if s.success() {
            Ok(())
        } else {
            Err(CommandError::Status(s))
        }
    })
}

pub fn remove_dir(path: &Path) -> io::Result<()> {
    if try!(fs::symlink_metadata(path)).file_type().is_symlink() {
        if cfg!(windows) {
            fs::remove_dir(path)
        } else {
            fs::remove_file(path)
        }
    } else {
        // Again because remove_dir all doesn't delete write-only files on windows,
        // this is a custom implementation, more-or-less copied from cargo.
        // cc rust-lang/rust#31944
        // cc https://github.com/rust-lang/cargo/blob/master/tests/support/paths.rs#L52
        remove_dir_all::remove_dir_all(path)
    }
}

pub fn copy_dir(src: &Path, dest: &Path) -> io::Result<()> {
    try!(fs::create_dir(dest));
    for entry in try!(src.read_dir()) {
        let entry = try!(entry);
        let kind = try!(entry.file_type());
        let src = entry.path();
        let dest = dest.join(entry.file_name());
        if kind.is_dir() {
            try!(copy_dir(&src, &dest));
        } else {
            try!(fs::copy(&src, &dest));
        }
    }
    Ok(())
}

pub fn prefix_arg<S: AsRef<OsStr>>(name: &str, s: S) -> OsString {
    let mut arg = OsString::from(name);
    arg.push(s);
    arg
}

pub fn has_cmd(cmd: &str) -> bool {
    let cmd = format!("{}{}", cmd, env::consts::EXE_SUFFIX);
    let path = env::var_os("PATH").unwrap_or(OsString::new());
    env::split_paths(&path)
        .map(|p| p.join(&cmd))
        .any(|p| p.exists())
}

pub fn find_cmd<'a>(cmds: &[&'a str]) -> Option<&'a str> {
    cmds.into_iter().map(|&s| s).filter(|&s| has_cmd(s)).next()
}

pub fn open_browser(path: &Path) -> io::Result<bool> {
    #[cfg(not(windows))]
    fn inner(path: &Path) -> io::Result<bool> {
        use std::process::Stdio;
        use std::env;

        let env_browser = env::var_os("BROWSER").map(|b| env::split_paths(&b).collect::<Vec<_>>());
        let env_commands = env_browser.as_ref()
            .map(|cmds| cmds.iter().by_ref().filter_map(|b| b.to_str()).collect())
            .unwrap_or(vec![]);

<<<<<<< HEAD
        let commands = ["xdg-open", "open", "firefox", "chromium", "sensible-browser"];
        if let Some(cmd) = find_cmd(&env_commands).or(find_cmd(&commands)) {
=======
        let commands = [
            "xdg-open",
            "open",
            "firefox",
            "chromium",
            "sensible-browser",
        ];
        if let Some(cmd) = find_cmd(&commands) {
>>>>>>> 6e03f38d
            Command::new(cmd)
                .arg(path)
                .stdin(Stdio::null())
                .stdout(Stdio::null())
                .stderr(Stdio::null())
                .spawn()
                .map(|_| true)
        } else {
            Ok(false)
        }
    }
    #[cfg(windows)]
    fn inner(path: &Path) -> io::Result<bool> {
        use winapi::ctypes;
        use winapi::shared::windef::HWND;
        use winapi::shared::ntdef::LPCWSTR;
        use winapi::shared::minwindef::HINSTANCE;
        use std::ptr;

        // FIXME: When winapi has this function, use their version
        extern "system" {
            pub fn ShellExecuteW(
                hwnd: HWND,
                lpOperation: LPCWSTR,
                lpFile: LPCWSTR,
                lpParameters: LPCWSTR,
                lpDirectory: LPCWSTR,
                nShowCmd: ctypes::c_int,
            ) -> HINSTANCE;
        }
        const SW_SHOW: ctypes::c_int = 5;

        let path = windows::to_u16s(path)?;
        let operation = windows::to_u16s("open")?;
        let result = unsafe {
            ShellExecuteW(
                ptr::null_mut(),
                operation.as_ptr(),
                path.as_ptr(),
                ptr::null(),
                ptr::null(),
                SW_SHOW,
            )
        };
        Ok(result as usize > 32)
    }
    inner(path)
}

#[cfg(windows)]
pub mod windows {
    use winapi::um::{combaseapi, shlobj, shtypes};
    use winapi::shared::guiddef::GUID;
    use std::io;
    use std::path::PathBuf;
    use std::ptr;
    use std::slice;
    use std::ffi::{OsStr, OsString};
    use std::os::windows::ffi::{OsStrExt, OsStringExt};

    #[allow(non_upper_case_globals)]
    pub const FOLDERID_LocalAppData: GUID = GUID {
        Data1: 0xF1B32785,
        Data2: 0x6FBA,
        Data3: 0x4FCF,
        Data4: [0x9D, 0x55, 0x7B, 0x8E, 0x7F, 0x15, 0x70, 0x91],
    };
    #[allow(non_upper_case_globals)]
    pub const FOLDERID_Profile: GUID = GUID {
        Data1: 0x5E6C858F,
        Data2: 0x0E22,
        Data3: 0x4760,
        Data4: [0x9A, 0xFE, 0xEA, 0x33, 0x17, 0xB6, 0x71, 0x73],
    };

    pub fn get_special_folder(id: &shtypes::KNOWNFOLDERID) -> io::Result<PathBuf> {
        let mut path = ptr::null_mut();
        let result;

        unsafe {
            let code = shlobj::SHGetKnownFolderPath(id, 0, ptr::null_mut(), &mut path);
            if code == 0 {
                let mut length = 0usize;
                while *path.offset(length as isize) != 0 {
                    length += 1;
                }
                let slice = slice::from_raw_parts(path, length);
                result = Ok(OsString::from_wide(slice).into());
            } else {
                result = Err(io::Error::from_raw_os_error(code));
            }
            combaseapi::CoTaskMemFree(path as *mut _);
        }
        result
    }

    pub fn to_u16s<S: AsRef<OsStr>>(s: S) -> io::Result<Vec<u16>> {
        fn inner(s: &OsStr) -> io::Result<Vec<u16>> {
            let mut maybe_result: Vec<u16> = s.encode_wide().collect();
            if maybe_result.iter().any(|&u| u == 0) {
                return Err(io::Error::new(
                    io::ErrorKind::InvalidInput,
                    "strings passed to WinAPI cannot contain NULs",
                ));
            }
            maybe_result.push(0);
            Ok(maybe_result)
        }
        inner(s.as_ref())
    }
}<|MERGE_RESOLUTION|>--- conflicted
+++ resolved
@@ -371,10 +371,6 @@
             .map(|cmds| cmds.iter().by_ref().filter_map(|b| b.to_str()).collect())
             .unwrap_or(vec![]);
 
-<<<<<<< HEAD
-        let commands = ["xdg-open", "open", "firefox", "chromium", "sensible-browser"];
-        if let Some(cmd) = find_cmd(&env_commands).or(find_cmd(&commands)) {
-=======
         let commands = [
             "xdg-open",
             "open",
@@ -382,8 +378,7 @@
             "chromium",
             "sensible-browser",
         ];
-        if let Some(cmd) = find_cmd(&commands) {
->>>>>>> 6e03f38d
+        if let Some(cmd) = find_cmd(&env_commands).or(find_cmd(&commands)) {
             Command::new(cmd)
                 .arg(path)
                 .stdin(Stdio::null())
